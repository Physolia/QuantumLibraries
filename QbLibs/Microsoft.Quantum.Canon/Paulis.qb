﻿namespace Microsoft.Quantum.Canon {
    open Microsoft.Quantum.Standard

    /// <summary>
    ///     Measures the given Pauli operator using an explicit scratch
    ///     qubit to perform the measurement.
    /// </summary>
    /// <param name="pauli">
    ///     A multi-qubit Pauli operator specified as an array of
    ///     single-qubit Pauli operators.
    /// </param>
    /// <param name="target">Qubit register to be measured.</param>
    operation MeasureWithScratch(pauli : Pauli[], target : Qubit[])  : Result
    {
        Body {
            mutable result = Zero

            using (scratchRegister = Qubit[1]) {
                let scratch = scratchRegister[0]

                for (idxPauli in 0..(Length(pauli) - 1)) {
                    let P = pauli[idxPauli]
                    let src = [target[idxPauli]]
                    
                    // FIXME: change to elif.
                    if (P == Xpauli) {
                        (Controlled(X))(src, scratch)
                    }
                    if (P == Ypauli) {
                        (Controlled With1C(S, X, _))(src, scratch)
                    }
                    if (P == Zpauli) {
                        (Controlled With1C(H, X, _))(src, scratch)
                    }
                }

<<<<<<< HEAD
/// <summary>
///     Measures the given Pauli operator using an explicit scratch
///     qubit to perform the measurement.
/// </summary>
/// <param name="pauli">
///     A multi-qubit Pauli operator specified as an array of
///     single-qubit Pauli operators.
/// </param>
/// <param name="target">Qubit register to be measured.</param>
operation MeasureWithScratch(pauli : Pauli[], target : Qubit[])  : Result
{
    Body {
        mutable result = Zero
=======
                set result = M(scratch)
            }
>>>>>>> 00eb1a1c

            return result
        }
    }

    /// <summary>
    ///     Given a multi-qubit Pauli operator, applies the corresponding operation to
    ///     a register.
    /// </summary>
    /// <param name="pauli">A multi-qubit Pauli operator represented as an array of single-qubit Pauli operators.</param>
    /// <param name="target">Register to apply the given Pauli operation on.</param>
    operation ApplyPauli(pauli : Pauli[], target : Qubit[])  : ()
    {
        Body {
            for (idxPauli in 0..(Length(pauli) - 1)) {
                let P = pauli[idxPauli]
                let targ = target[idxPauli]
                
                // FIXME: change to elif.
                if (P == Xpauli) {
                    X(targ)
                }
                if (P == Ypauli) {
                    Y(targ)
                }
                if (P == Zpauli) {
                    Z(targ)
                }
            }
        }
    }   

    /// <summary>
    ///     Given an array of multi-qubit Pauli operators, measures each using a specified measurement
    ///     gadget, then returns the array of results.
    /// </summary>
    /// <param name="paulis">Array of multi-qubit Pauli operators to measure.</param>
    /// <param name="target">Register on which to measure the given operators.</param>
    /// <param name="gadget">Operation which performs the measurement of a given multi-qubit operator.</param>
    // FIXME: make qubit[] argument last.
    // FIXME: introduce MeasurementGadget UDT!!!
    operation MeasurePaulis(paulis : Pauli[][], target : Qubit[], gadget : ((Pauli[], Qubit[]) => Result))  : Result[]
    {
        Body {
            mutable results = new Result[Length(paulis)]

            for (idxPauli in 0..(Length(paulis) - 1)) {
                set results[idxPauli] = gadget(paulis[idxPauli], target)
            }

            return results
        }
    }
<<<<<<< HEAD
}

/// <summary>
///     Given a multi-qubit Pauli operator, applies the corresponding operation to
///     a register.
/// </summary>
/// <param name="pauli">A multi-qubit Pauli operator represented as an array of single-qubit Pauli operators.</param>
/// <param name="target">Register to apply the given Pauli operation on.</param>
operation ApplyPauli(pauli : Pauli[], target : Qubit[])  : ()
{
    Body {
        for (idxPauli in 0..(Length(pauli) - 1)) {
            let P = pauli[idxPauli]
            let targ = target[idxPauli]
            
            // FIXME: change to elif.
            if (P == Xpauli) {
                X(targ)
            }
            if (P == Ypauli) {
                Y(targ)
=======

    /// <summary>
    ///     Given a single-qubit Pauli operator and the index of a qubit,
    ///     returns a multi-qubit Pauli operator with the given single-qubit
    ///     operator at that index and <c>IPauli</c> at every other index.
    /// </summary>
    /// <example>
    ///     To obtain the array <c>[Ipauli; Ipauli; Xpauli; Ipauli]</c>:
    ///     <c>
    ///         EmbedPauli(Xpauli, 2, 3)
    ///     </c>
    /// </example>
    function EmbedPauli(pauli : Pauli, location : Int, n : Int)  : Pauli[]
    {
        mutable pauliArray = new Pauli[n]
        for (index in 0..(n-1)) {
            if (index == location) {
                set pauliArray[index] = pauli
>>>>>>> 00eb1a1c
            }
            else {
                set pauliArray[index] = Ipauli
            }
        }
        return pauliArray
    }

<<<<<<< HEAD
/// <summary>
///     Given an array of multi-qubit Pauli operators, measures each using a specified measurement
///     gadget, then returns the array of results.
/// </summary>
/// <param name="paulis">Array of multi-qubit Pauli operators to measure.</param>
/// <param name="target">Register on which to measure the given operators.</param>
/// <param name="gadget">Operation which performs the measurement of a given multi-qubit operator.</param>
// FIXME: make qubit[] argument last.
// FIXME: introduce MeasurementGadget UDT!!!
operation MeasurePaulis(paulis : Pauli[][], target : Qubit[], gadget : ((Pauli[], Qubit[]) => Result))  : Result[]
{
    Body {
        mutable results = new Result[Length(paulis)]

        for (idxPauli in 0..(Length(paulis) - 1)) {
            set results[idxPauli] = gadget(paulis[idxPauli], target)
=======
        
    // NB: This operation is intended to be private to Paulis.qb.
    operation BasisChangeZtoY(target : Qubit) : () {
        Body {
            H(target)
            S(target)
>>>>>>> 00eb1a1c
        }
        Adjoint auto
        Controlled auto
        Controlled Adjoint auto
    }
<<<<<<< HEAD
}

/// <summary>
///     Given a single-qubit Pauli operator and the index of a qubit,
///     returns a multi-qubit Pauli operator with the given single-qubit
///     operator at that index and <c>IPauli</c> at every other index.
/// </summary>
/// <example>
///     To obtain the array <c>[Ipauli; Ipauli; Xpauli; Ipauli]</c>:
///     <c>
///         EmbedPauli(Xpauli, 2, 3)
///     </c>
/// </example>
function EmbedPauli(pauli : Pauli, location : Int, n : Int)  : Pauli[]
{
    mutable pauliArray = new Pauli[n]
    for (index in 0..(n-1)) {
        if (index == location) {
            set pauliArray[index] = pauli
        }
        else {
            set pauliArray[index] = Ipauli
=======

    // FIXME: these are currently redundant as heck.

    /// <summary>
    ///     Measures a single qubit in the Z basis and ensures that it
    ///     is in the |0〉 state following the measurement.
    /// </summary>
    operation MResetZ(target : Qubit) : Result {
        Body {
            let result = M(target)
            if (result == One) {
                // Recall that the +1 eigenspace of a measurement operator corresponds to
                // the Result case Zero. Thus, if we see a One case, we must reset the state 
                // have +1 eigenvalue.
                X(target)
            }
            return result
>>>>>>> 00eb1a1c
        }
    }

    /// <summary>
    ///     Measures a single qubit in the X basis and ensures that it
    ///     is in the |0〉 state following the measurement.
    /// </summary>
    operation MResetX(target : Qubit) : Result {
        Body {
            let result = Measure([Xpauli], [target])
            // We must return the qubit to the Z basis as well.
            H(target)
            if (result == One) {
                // Recall that the +1 eigenspace of a measurement operator corresponds to
                // the Result case Zero. Thus, if we see a One case, we must reset the state 
                // have +1 eigenvalue.
                X(target)
            }
            return result
        }
    }

    /// <summary>
    ///     Measures a single qubit in the X basis and ensures that it
    ///     is in the |0〉 state following the measurement.
    /// </summary>
    operation MResetY(target : Qubit) : Result {
        Body {
            let result = Measure([Ypauli], [target])
            // We must return the qubit to the Z basis as well.
            
            (Adjoint BasisChangeZtoY)(target)
            if (result == One) {
                // Recall that the +1 eigenspace of a measurement operator corresponds to
                // the Result case Zero. Thus, if we see a One case, we must reset the state 
                // have +1 eigenvalue.
                X(target)
            }
            return result
        }
    }

    /// <summary>
    ///     Given a single qubit, measures it and ensures it is in the |0〉 state
    ///     such that it can be safely released.
    /// </summary>
    operation Reset(target : Qubit) : () {
        Body {
            let ignore = MResetZ(target)
            // Note that since operations cannot end with a let statement,
            // and since MResetZ returns a Result instead of (), we must do
            // *something* here. Thus, we do a nop.
            I(target)
        }
    }

}<|MERGE_RESOLUTION|>--- conflicted
+++ resolved
@@ -21,7 +21,7 @@
                 for (idxPauli in 0..(Length(pauli) - 1)) {
                     let P = pauli[idxPauli]
                     let src = [target[idxPauli]]
-                    
+
                     // FIXME: change to elif.
                     if (P == Xpauli) {
                         (Controlled(X))(src, scratch)
@@ -34,24 +34,8 @@
                     }
                 }
 
-<<<<<<< HEAD
-/// <summary>
-///     Measures the given Pauli operator using an explicit scratch
-///     qubit to perform the measurement.
-/// </summary>
-/// <param name="pauli">
-///     A multi-qubit Pauli operator specified as an array of
-///     single-qubit Pauli operators.
-/// </param>
-/// <param name="target">Qubit register to be measured.</param>
-operation MeasureWithScratch(pauli : Pauli[], target : Qubit[])  : Result
-{
-    Body {
-        mutable result = Zero
-=======
                 set result = M(scratch)
             }
->>>>>>> 00eb1a1c
 
             return result
         }
@@ -69,7 +53,7 @@
             for (idxPauli in 0..(Length(pauli) - 1)) {
                 let P = pauli[idxPauli]
                 let targ = target[idxPauli]
-                
+
                 // FIXME: change to elif.
                 if (P == Xpauli) {
                     X(targ)
@@ -82,7 +66,7 @@
                 }
             }
         }
-    }   
+    }
 
     /// <summary>
     ///     Given an array of multi-qubit Pauli operators, measures each using a specified measurement
@@ -105,29 +89,6 @@
             return results
         }
     }
-<<<<<<< HEAD
-}
-
-/// <summary>
-///     Given a multi-qubit Pauli operator, applies the corresponding operation to
-///     a register.
-/// </summary>
-/// <param name="pauli">A multi-qubit Pauli operator represented as an array of single-qubit Pauli operators.</param>
-/// <param name="target">Register to apply the given Pauli operation on.</param>
-operation ApplyPauli(pauli : Pauli[], target : Qubit[])  : ()
-{
-    Body {
-        for (idxPauli in 0..(Length(pauli) - 1)) {
-            let P = pauli[idxPauli]
-            let targ = target[idxPauli]
-            
-            // FIXME: change to elif.
-            if (P == Xpauli) {
-                X(targ)
-            }
-            if (P == Ypauli) {
-                Y(targ)
-=======
 
     /// <summary>
     ///     Given a single-qubit Pauli operator and the index of a qubit,
@@ -146,7 +107,6 @@
         for (index in 0..(n-1)) {
             if (index == location) {
                 set pauliArray[index] = pauli
->>>>>>> 00eb1a1c
             }
             else {
                 set pauliArray[index] = Ipauli
@@ -155,60 +115,17 @@
         return pauliArray
     }
 
-<<<<<<< HEAD
-/// <summary>
-///     Given an array of multi-qubit Pauli operators, measures each using a specified measurement
-///     gadget, then returns the array of results.
-/// </summary>
-/// <param name="paulis">Array of multi-qubit Pauli operators to measure.</param>
-/// <param name="target">Register on which to measure the given operators.</param>
-/// <param name="gadget">Operation which performs the measurement of a given multi-qubit operator.</param>
-// FIXME: make qubit[] argument last.
-// FIXME: introduce MeasurementGadget UDT!!!
-operation MeasurePaulis(paulis : Pauli[][], target : Qubit[], gadget : ((Pauli[], Qubit[]) => Result))  : Result[]
-{
-    Body {
-        mutable results = new Result[Length(paulis)]
-
-        for (idxPauli in 0..(Length(paulis) - 1)) {
-            set results[idxPauli] = gadget(paulis[idxPauli], target)
-=======
         
     // NB: This operation is intended to be private to Paulis.qb.
     operation BasisChangeZtoY(target : Qubit) : () {
         Body {
             H(target)
             S(target)
->>>>>>> 00eb1a1c
         }
         Adjoint auto
         Controlled auto
         Controlled Adjoint auto
     }
-<<<<<<< HEAD
-}
-
-/// <summary>
-///     Given a single-qubit Pauli operator and the index of a qubit,
-///     returns a multi-qubit Pauli operator with the given single-qubit
-///     operator at that index and <c>IPauli</c> at every other index.
-/// </summary>
-/// <example>
-///     To obtain the array <c>[Ipauli; Ipauli; Xpauli; Ipauli]</c>:
-///     <c>
-///         EmbedPauli(Xpauli, 2, 3)
-///     </c>
-/// </example>
-function EmbedPauli(pauli : Pauli, location : Int, n : Int)  : Pauli[]
-{
-    mutable pauliArray = new Pauli[n]
-    for (index in 0..(n-1)) {
-        if (index == location) {
-            set pauliArray[index] = pauli
-        }
-        else {
-            set pauliArray[index] = Ipauli
-=======
 
     // FIXME: these are currently redundant as heck.
 
@@ -226,7 +143,6 @@
                 X(target)
             }
             return result
->>>>>>> 00eb1a1c
         }
     }
 
