﻿<?xml version="1.0" encoding="utf-8"?>
<Project ToolsVersion="15.0" xmlns="http://schemas.microsoft.com/developer/msbuild/2003">
  <Import Project="..\packages\Microsoft.Quantum.Simulation.Simulators.0.6.6504.5977-alpha\build\Microsoft.Quantum.Simulation.Simulators.props" Condition="Exists('..\packages\Microsoft.Quantum.Simulation.Simulators.0.6.6504.5977-alpha\build\Microsoft.Quantum.Simulation.Simulators.props')" />
  <Import Project="..\packages\xunit.runner.visualstudio.2.3.1-rc2-build3844\build\net20\xunit.runner.visualstudio.props" Condition="Exists('..\packages\xunit.runner.visualstudio.2.3.1-rc2-build3844\build\net20\xunit.runner.visualstudio.props')" />
  <Import Project="..\packages\xunit.runner.msbuild.2.3.1-rc2-build3844\build\net452\xunit.runner.msbuild.props" Condition="Exists('..\packages\xunit.runner.msbuild.2.3.1-rc2-build3844\build\net452\xunit.runner.msbuild.props')" />
  <Import Project="..\packages\xunit.core.2.3.1-rc2-build3844\build\xunit.core.props" Condition="Exists('..\packages\xunit.core.2.3.1-rc2-build3844\build\xunit.core.props')" />
  <Import Project="$(MSBuildExtensionsPath)\$(MSBuildToolsVersion)\Microsoft.Common.props" Condition="Exists('$(MSBuildExtensionsPath)\$(MSBuildToolsVersion)\Microsoft.Common.props')" />
  <PropertyGroup>
    <Configuration Condition=" '$(Configuration)' == '' ">Debug</Configuration>
    <Platform Condition=" '$(Platform)' == '' ">AnyCPU</Platform>
    <ProjectGuid>{2A1B0D78-2CE6-44DB-BFA1-3575F3C36321}</ProjectGuid>
    <OutputType>Library</OutputType>
    <AppDesignerFolder>Properties</AppDesignerFolder>
    <RootNamespace>Microsoft.Quantum.Canon</RootNamespace>
    <AssemblyName>Microsoft.Quantum.Canon</AssemblyName>
    <TargetFrameworkVersion>v4.6.1</TargetFrameworkVersion>
    <FileAlignment>512</FileAlignment>
    <ProjectTypeGuids>{3AC096D0-A1C2-E12C-1390-A8335801FDAB};{FAE04EC0-301F-11D3-BF4B-00C04F79EFBC}</ProjectTypeGuids>
    <VisualStudioVersion Condition="'$(VisualStudioVersion)' == ''">15.0</VisualStudioVersion>
    <VSToolsPath Condition="'$(VSToolsPath)' == ''">$(MSBuildExtensionsPath32)\Microsoft\VisualStudio\v$(VisualStudioVersion)</VSToolsPath>
    <ReferencePath>$(ProgramFiles)\Common Files\microsoft shared\VSTT\$(VisualStudioVersion)\UITestExtensionPackages</ReferencePath>
    <IsCodedUITest>False</IsCodedUITest>
    <TestProjectType>UnitTest</TestProjectType>
    <NuGetPackageImportStamp>
    </NuGetPackageImportStamp>
  </PropertyGroup>
  <PropertyGroup Condition=" '$(Configuration)|$(Platform)' == 'Debug|AnyCPU' ">
    <DebugSymbols>true</DebugSymbols>
    <DebugType>full</DebugType>
    <Optimize>false</Optimize>
    <OutputPath>bin\Debug\</OutputPath>
    <DefineConstants>DEBUG;TRACE</DefineConstants>
    <ErrorReport>prompt</ErrorReport>
    <WarningLevel>4</WarningLevel>
    <PlatformTarget>x64</PlatformTarget>
  </PropertyGroup>
  <PropertyGroup Condition=" '$(Configuration)|$(Platform)' == 'Release|AnyCPU' ">
    <DebugType>pdbonly</DebugType>
    <Optimize>true</Optimize>
    <OutputPath>bin\Release\</OutputPath>
    <DefineConstants>TRACE</DefineConstants>
    <ErrorReport>prompt</ErrorReport>
    <WarningLevel>4</WarningLevel>
  </PropertyGroup>
  <ItemGroup>
    <Reference Include="Microsoft.Quantum.Primitives, Version=0.6.6504.5946, Culture=neutral, processorArchitecture=MSIL">
      <HintPath>..\packages\Microsoft.Quantum.Simulation.Simulators.0.6.6504.5977-alpha\lib\net461\Microsoft.Quantum.Primitives.dll</HintPath>
    </Reference>
    <Reference Include="Microsoft.Quantum.Simulation.Core, Version=0.6.6504.5942, Culture=neutral, processorArchitecture=MSIL">
      <HintPath>..\packages\Microsoft.Quantum.Simulation.Simulators.0.6.6504.5977-alpha\lib\net461\Microsoft.Quantum.Simulation.Core.dll</HintPath>
    </Reference>
    <Reference Include="Microsoft.Quantum.Simulation.Simulators, Version=0.6.6504.5977, Culture=neutral, processorArchitecture=MSIL">
      <HintPath>..\packages\Microsoft.Quantum.Simulation.Simulators.0.6.6504.5977-alpha\lib\net461\Microsoft.Quantum.Simulation.Simulators.dll</HintPath>
    </Reference>
    <Reference Include="Microsoft.Quantum.Simulation.Tracer, Version=0.6.6504.5954, Culture=neutral, processorArchitecture=MSIL">
      <HintPath>..\packages\Microsoft.Quantum.Simulation.Simulators.0.6.6504.5977-alpha\lib\net461\Microsoft.Quantum.Simulation.Tracer.dll</HintPath>
    </Reference>
    <Reference Include="System" />
    <Reference Include="System.ComponentModel.Composition" />
    <Reference Include="System.Core" />
    <Reference Include="System.IO.Compression.FileSystem" />
    <Reference Include="System.Numerics" />
    <Reference Include="System.ValueTuple, Version=4.0.2.0, Culture=neutral, PublicKeyToken=cc7b13ffcd2ddd51, processorArchitecture=MSIL">
      <HintPath>..\packages\System.ValueTuple.4.4.0\lib\net461\System.ValueTuple.dll</HintPath>
    </Reference>
    <Reference Include="System.Xml.Linq" />
    <Reference Include="System.Data.DataSetExtensions" />
    <Reference Include="Microsoft.CSharp" />
    <Reference Include="System.Data" />
    <Reference Include="System.Xml" />
    <Reference Include="xunit.abstractions, Version=2.0.0.0, Culture=neutral, PublicKeyToken=8d05b1bb7a6fdb6c, processorArchitecture=MSIL">
      <HintPath>..\packages\xunit.abstractions.2.0.1\lib\net35\xunit.abstractions.dll</HintPath>
    </Reference>
    <Reference Include="xunit.assert, Version=2.3.1.3844, Culture=neutral, PublicKeyToken=8d05b1bb7a6fdb6c, processorArchitecture=MSIL">
      <HintPath>..\packages\xunit.assert.2.3.1-rc2-build3844\lib\netstandard1.1\xunit.assert.dll</HintPath>
    </Reference>
    <Reference Include="xunit.core, Version=2.3.1.3844, Culture=neutral, PublicKeyToken=8d05b1bb7a6fdb6c, processorArchitecture=MSIL">
      <HintPath>..\packages\xunit.extensibility.core.2.3.1-rc2-build3844\lib\netstandard1.1\xunit.core.dll</HintPath>
    </Reference>
    <Reference Include="xunit.execution.desktop, Version=2.3.1.3844, Culture=neutral, PublicKeyToken=8d05b1bb7a6fdb6c, processorArchitecture=MSIL">
      <HintPath>..\packages\xunit.extensibility.execution.2.3.1-rc2-build3844\lib\net452\xunit.execution.desktop.dll</HintPath>
    </Reference>
  </ItemGroup>
  <ItemGroup>
    <Compile Include="AmplitudeAmplification\AmplitudeAmplification.g.cs">
      <DependentUpon>AmplitudeAmplification.qb</DependentUpon>
      <DesignTime>True</DesignTime>
      <AutoGen>True</AutoGen>
    </Compile>
    <Compile Include="AmplitudeAmplification\ExampleAA.g.cs">
      <DependentUpon>ExampleAA.qb</DependentUpon>
      <DesignTime>True</DesignTime>
      <AutoGen>True</AutoGen>
    </Compile>
    <Compile Include="AmplitudeAmplification\ExampleGrover.g.cs">
      <DependentUpon>ExampleGrover.qb</DependentUpon>
      <DesignTime>True</DesignTime>
      <AutoGen>True</AutoGen>
    </Compile>
    <Compile Include="AmplitudeAmplification\Types.g.cs">
      <DependentUpon>Types.qb</DependentUpon>
      <DesignTime>True</DesignTime>
      <AutoGen>True</AutoGen>
    </Compile>
    <Compile Include="AmplitudeAmplification\Utils.g.cs">
      <DependentUpon>Utils.qb</DependentUpon>
      <DesignTime>True</DesignTime>
      <AutoGen>True</AutoGen>
    </Compile>
    <Compile Include="Arithmetic.g.cs">
      <AutoGen>True</AutoGen>
      <DesignTime>True</DesignTime>
      <DependentUpon>Arithmetic.qb</DependentUpon>
    </Compile>
    <Compile Include="Asserts\AssertOperationsEqualInPlace.g.cs">
      <AutoGen>True</AutoGen>
      <DesignTime>True</DesignTime>
      <DependentUpon>AssertOperationsEqualInPlace.qb</DependentUpon>
    </Compile>
    <Compile Include="Asserts\AssertOperationsEqualReferenced.g.cs">
      <AutoGen>True</AutoGen>
      <DesignTime>True</DesignTime>
      <DependentUpon>AssertOperationsEqualReferenced.qb</DependentUpon>
    </Compile>
    <Compile Include="Asserts\AssertQubit.g.cs">
      <AutoGen>True</AutoGen>
      <DesignTime>True</DesignTime>
      <DependentUpon>AssertQubit.qb</DependentUpon>
    </Compile>
    <Compile Include="Asserts\ClassicalAsserts.g.cs">
      <AutoGen>True</AutoGen>
      <DesignTime>True</DesignTime>
      <DependentUpon>ClassicalAsserts.qb</DependentUpon>
    </Compile>
    <Compile Include="Combinators\ApplyToEach.g.cs">
      <AutoGen>True</AutoGen>
      <DesignTime>True</DesignTime>
      <DependentUpon>ApplyToEach.qb</DependentUpon>
    </Compile>
    <Compile Include="Combinators\ApplyToRange.g.cs">
      <AutoGen>True</AutoGen>
      <DesignTime>True</DesignTime>
      <DependentUpon>ApplyToRange.qb</DependentUpon>
    </Compile>
    <Compile Include="Combinators\OperationPow.g.cs">
      <AutoGen>True</AutoGen>
      <DesignTime>True</DesignTime>
      <DependentUpon>OperationPow.qb</DependentUpon>
    </Compile>
    <Compile Include="Combinators\RestrictToSubregister.g.cs">
      <AutoGen>True</AutoGen>
      <DesignTime>True</DesignTime>
      <DependentUpon>RestrictToSubregister.qb</DependentUpon>
    </Compile>
    <Compile Include="Combinators\With.g.cs">
      <AutoGen>True</AutoGen>
      <DesignTime>True</DesignTime>
      <DependentUpon>With.qb</DependentUpon>
    </Compile>
    <Compile Include="ControlledOnBitString.g.cs">
      <AutoGen>True</AutoGen>
      <DesignTime>True</DesignTime>
      <DependentUpon>ControlledOnBitString.qb</DependentUpon>
    </Compile>
    <Compile Include="DataStructures\Stack.g.cs">
      <AutoGen>True</AutoGen>
      <DesignTime>True</DesignTime>
      <DependentUpon>Stack.qb</DependentUpon>
    </Compile>
    <Compile Include="Endianness.g.cs">
      <AutoGen>True</AutoGen>
      <DesignTime>True</DesignTime>
      <DependentUpon>Endianness.qb</DependentUpon>
    </Compile>
    <Compile Include="Identity.g.cs">
      <AutoGen>True</AutoGen>
      <DesignTime>True</DesignTime>
      <DependentUpon>Identity.qb</DependentUpon>
    </Compile>
    <Compile Include="IterateThroughCartesianProduct.g.cs">
      <AutoGen>True</AutoGen>
      <DesignTime>True</DesignTime>
      <DependentUpon>IterateThroughCartesianProduct.qb</DependentUpon>
    </Compile>
    <Compile Include="Math\Constants.g.cs">
      <AutoGen>True</AutoGen>
      <DesignTime>True</DesignTime>
      <DependentUpon>Constants.qb</DependentUpon>
    </Compile>
    <Compile Include="Math\Native.cs" />
    <Compile Include="Math\NativeStubs.g.cs">
      <AutoGen>True</AutoGen>
      <DesignTime>True</DesignTime>
      <DependentUpon>NativeStubs.qb</DependentUpon>
    </Compile>
    <Compile Include="Math\Random.g.cs">
      <AutoGen>True</AutoGen>
      <DesignTime>True</DesignTime>
      <DependentUpon>Random.qb</DependentUpon>
    </Compile>
    <Compile Include="Math\Types.g.cs">
      <AutoGen>True</AutoGen>
      <DesignTime>True</DesignTime>
      <DependentUpon>Types.qb</DependentUpon>
    </Compile>
    <Compile Include="MultiTargetCNOT.g.cs">
      <AutoGen>True</AutoGen>
      <DesignTime>True</DesignTime>
      <DependentUpon>MultiTargetCNOT.qb</DependentUpon>
    </Compile>
    <Compile Include="Paulis.g.cs">
      <AutoGen>True</AutoGen>
      <DesignTime>True</DesignTime>
      <DependentUpon>Paulis.qb</DependentUpon>
    </Compile>
    <Compile Include="PhaseEstimation\Iterative.g.cs">
      <AutoGen>True</AutoGen>
      <DesignTime>True</DesignTime>
      <DependentUpon>Iterative.qb</DependentUpon>
    </Compile>
    <Compile Include="PhaseEstimation\Quantum.g.cs">
      <AutoGen>True</AutoGen>
      <DesignTime>True</DesignTime>
      <DependentUpon>Quantum.qb</DependentUpon>
    </Compile>
    <Compile Include="PhaseEstimation\Robust.g.cs">
      <DependentUpon>Robust.qb</DependentUpon>
      <DesignTime>True</DesignTime>
      <AutoGen>True</AutoGen>
    </Compile>
    <Compile Include="PhaseEstimation\Types.g.cs">
      <AutoGen>True</AutoGen>
      <DesignTime>True</DesignTime>
      <DependentUpon>Types.qb</DependentUpon>
    </Compile>
    <Compile Include="Properties\AssemblyInfo.cs" />
    <Compile Include="Qecc\5QubitCode.g.cs">
      <AutoGen>True</AutoGen>
      <DesignTime>True</DesignTime>
      <DependentUpon>5QubitCode.qb</DependentUpon>
    </Compile>
    <Compile Include="Qecc\7QubitCode.g.cs">
      <AutoGen>True</AutoGen>
      <DesignTime>True</DesignTime>
      <DependentUpon>7QubitCode.qb</DependentUpon>
    </Compile>
    <Compile Include="Qecc\BitFlipCode.g.cs">
      <AutoGen>True</AutoGen>
      <DesignTime>True</DesignTime>
      <DependentUpon>BitFlipCode.qb</DependentUpon>
    </Compile>
    <Compile Include="Qecc\Types.g.cs">
      <AutoGen>True</AutoGen>
      <DesignTime>True</DesignTime>
      <DependentUpon>Types.qb</DependentUpon>
    </Compile>
    <Compile Include="Qecc\Utils.g.cs">
      <AutoGen>True</AutoGen>
      <DesignTime>True</DesignTime>
      <DependentUpon>Utils.qb</DependentUpon>
    </Compile>
    <Compile Include="QFT.g.cs">
      <AutoGen>True</AutoGen>
      <DesignTime>True</DesignTime>
      <DependentUpon>QFT.qb</DependentUpon>
    </Compile>
    <Compile Include="RUS.g.cs">
      <AutoGen>True</AutoGen>
      <DesignTime>True</DesignTime>
      <DependentUpon>RUS.qb</DependentUpon>
    </Compile>
    <Compile Include="ShiftOp.g.cs">
      <AutoGen>True</AutoGen>
      <DesignTime>True</DesignTime>
      <DependentUpon>ShiftOp.qb</DependentUpon>
    </Compile>
    <Compile Include="Simulation\EvolutionSetPauli.g.cs">
      <DependentUpon>EvolutionSetPauli.qb</DependentUpon>
      <DesignTime>True</DesignTime>
      <AutoGen>True</AutoGen>
    </Compile>
    <Compile Include="Simulation\ExampleH2.g.cs">
      <AutoGen>True</AutoGen>
      <DesignTime>True</DesignTime>
      <DependentUpon>ExampleH2.qb</DependentUpon>
    </Compile>
    <Compile Include="Simulation\SimulationTechniques.g.cs">
      <AutoGen>True</AutoGen>
      <DesignTime>True</DesignTime>
      <DependentUpon>SimulationTechniques.qb</DependentUpon>
    </Compile>
    <Compile Include="Simulation\Tests.g.cs">
      <DependentUpon>Tests.qb</DependentUpon>
      <DesignTime>True</DesignTime>
      <AutoGen>True</AutoGen>
    </Compile>
    <Compile Include="Simulation\Trotter.g.cs">
      <DependentUpon>Trotter.qb</DependentUpon>
      <DesignTime>True</DesignTime>
      <AutoGen>True</AutoGen>
    </Compile>
    <Compile Include="Simulation\Types.g.cs">
      <AutoGen>True</AutoGen>
      <DesignTime>True</DesignTime>
      <DependentUpon>Types.qb</DependentUpon>
    </Compile>
    <Compile Include="Stubs.g.cs">
      <AutoGen>True</AutoGen>
      <DesignTime>True</DesignTime>
      <DependentUpon>Stubs.qb</DependentUpon>
    </Compile>
    <Compile Include="Superdense.g.cs">
      <AutoGen>True</AutoGen>
      <DesignTime>True</DesignTime>
      <DependentUpon>Superdense.qb</DependentUpon>
    </Compile>
    <Compile Include="Teleportation.g.cs">
      <AutoGen>True</AutoGen>
      <DesignTime>True</DesignTime>
      <DependentUpon>Teleportation.qb</DependentUpon>
    </Compile>
    <Compile Include="Tests\AssertTests.g.cs">
      <AutoGen>True</AutoGen>
      <DesignTime>True</DesignTime>
      <DependentUpon>AssertTests.qb</DependentUpon>
    </Compile>
    <Compile Include="Tests\NativeOperationTests.cs" />
    <Compile Include="Tests\DataAttributes.cs" />
    <Compile Include="Tests\SimulatorTestTargets.cs" />
    <Compile Include="Tests\TestBase.cs" />
    <Compile Include="Toffoli.g.cs">
      <AutoGen>True</AutoGen>
      <DesignTime>True</DesignTime>
      <DependentUpon>Toffoli.qb</DependentUpon>
    </Compile>
    <Compile Include="TypeConversion.g.cs">
      <AutoGen>True</AutoGen>
      <DesignTime>True</DesignTime>
      <DependentUpon>TypeConversion.qb</DependentUpon>
    </Compile>
    <QbCompile Include="Simulation\ExampleH2.qb">
      <Generator>QbCodeGenerator</Generator>
      <LastGenOutput>ExampleH2.g.cs</LastGenOutput>
    </QbCompile>
    <QbCompile Include="Simulation\SimulationTechniques.qb">
      <Generator>QbCodeGenerator</Generator>
      <LastGenOutput>SimulationTechniques.g.cs</LastGenOutput>
    </QbCompile>
    <QbCompile Include="AmplitudeAmplification\AmplitudeAmplification.qb">
      <Generator>QbCodeGenerator</Generator>
      <LastGenOutput>AmplitudeAmplification.g.cs</LastGenOutput>
    </QbCompile>
    <QbCompile Include="AmplitudeAmplification\ExampleAA.qb">
      <Generator>QbCodeGenerator</Generator>
      <LastGenOutput>ExampleAA.g.cs</LastGenOutput>
    </QbCompile>
    <QbCompile Include="AmplitudeAmplification\ExampleGrover.qb">
      <Generator>QbCodeGenerator</Generator>
      <LastGenOutput>ExampleGrover.g.cs</LastGenOutput>
    </QbCompile>
    <QbCompile Include="AmplitudeAmplification\Types.qb">
      <Generator>QbCodeGenerator</Generator>
      <LastGenOutput>Types.g.cs</LastGenOutput>
    </QbCompile>
    <QbCompile Include="AmplitudeAmplification\Utils.qb">
      <Generator>QbCodeGenerator</Generator>
      <LastGenOutput>Utils.g.cs</LastGenOutput>
    </QbCompile>
    <QbCompile Include="Math\Random.qb">
      <Generator>QbCodeGenerator</Generator>
      <LastGenOutput>Random.g.cs</LastGenOutput>
    </QbCompile>
    <QbCompile Include="PhaseEstimation\Robust.qb">
      <Generator>QbCodeGenerator</Generator>
      <LastGenOutput>Robust.g.cs</LastGenOutput>
    </QbCompile>
    <QbCompile Include="Simulation\EvolutionSetPauli.qb">
      <Generator>QbCodeGenerator</Generator>
      <LastGenOutput>EvolutionSetPauli.g.cs</LastGenOutput>
    </QbCompile>
    <QbCompile Include="Simulation\Tests.qb">
      <Generator>QbCodeGenerator</Generator>
      <LastGenOutput>Tests.g.cs</LastGenOutput>
    </QbCompile>
    <QbCompile Include="Simulation\Trotter.qb">
      <Generator>QbCodeGenerator</Generator>
      <LastGenOutput>Trotter.g.cs</LastGenOutput>
    </QbCompile>
    <QbCompile Include="Simulation\Types.qb">
      <Generator>QbCodeGenerator</Generator>
      <LastGenOutput>Types.g.cs</LastGenOutput>
    </QbCompile>
    <QbCompile Include="TypeConversion.qb">
      <Generator>QbCodeGenerator</Generator>
      <LastGenOutput>TypeConversion.g.cs</LastGenOutput>
    </QbCompile>
    <QbCompile Include="Tests\AssertTests.qb">
      <Generator>QbCodeGenerator</Generator>
      <LastGenOutput>AssertTests.g.cs</LastGenOutput>
    </QbCompile>
    <QbCompile Include="RUS.qb">
      <Generator>QbCodeGenerator</Generator>
      <LastGenOutput>RUS.g.cs</LastGenOutput>
    </QbCompile>
    <QbCompile Include="MultiTargetCNOT.qb">
      <Generator>QbCodeGenerator</Generator>
      <LastGenOutput>MultiTargetCNOT.g.cs</LastGenOutput>
    </QbCompile>
    <QbCompile Include="Asserts\ClassicalAsserts.qb">
      <Generator>QbCodeGenerator</Generator>
      <LastGenOutput>ClassicalAsserts.g.cs</LastGenOutput>
    </QbCompile>
    <None Include="Bind.qb">
      <LastGenOutput>Bind.g.cs</LastGenOutput>
    </None>
    <QbCompile Include="Math\NativeStubs.qb">
      <Generator>QbCodeGenerator</Generator>
      <LastGenOutput>NativeStubs.g.cs</LastGenOutput>
    </QbCompile>
    <QbCompile Include="ControlledOnBitString.qb">
      <Generator>QbCodeGenerator</Generator>
      <LastGenOutput>ControlledOnBitString.g.cs</LastGenOutput>
    </QbCompile>
    <QbCompile Include="Combinators\RestrictToSubregister.qb">
      <Generator>QbCodeGenerator</Generator>
      <LastGenOutput>RestrictToSubregister.g.cs</LastGenOutput>
    </QbCompile>
    <None Include="packages.config" />
  </ItemGroup>
  <ItemGroup>
    <None Include="app.config" />
    <QbCompile Include="Asserts\AssertOperationsEqualInPlace.qb">
      <Generator>QbCodeGenerator</Generator>
      <LastGenOutput>AssertOperationsEqualInPlace.g.cs</LastGenOutput>
    </QbCompile>
    <QbCompile Include="Combinators\ApplyToEach.qb">
      <Generator>QbCodeGenerator</Generator>
      <LastGenOutput>ApplyToEach.g.cs</LastGenOutput>
    </QbCompile>
    <QbCompile Include="Combinators\ApplyToRange.qb">
      <Generator>QbCodeGenerator</Generator>
      <LastGenOutput>ApplyToRange.g.cs</LastGenOutput>
    </QbCompile>
    <QbCompile Include="Arithmetic.qb">
      <Generator>QbCodeGenerator</Generator>
      <LastGenOutput>Arithmetic.g.cs</LastGenOutput>
    </QbCompile>
    <QbCompile Include="Asserts\AssertQubit.qb">
      <Generator>QbCodeGenerator</Generator>
      <LastGenOutput>AssertQubit.g.cs</LastGenOutput>
    </QbCompile>
    <QbCompile Include="Asserts\AssertOperationsEqualReferenced.qb">
      <Generator>QbCodeGenerator</Generator>
      <LastGenOutput>AssertOperationsEqualReferenced.g.cs</LastGenOutput>
    </QbCompile>
    <QbCompile Include="DataStructures\Stack.qb">
      <Generator>QbCodeGenerator</Generator>
      <LastGenOutput>Stack.g.cs</LastGenOutput>
    </QbCompile>
    <QbCompile Include="Endianness.qb">
      <Generator>QbCodeGenerator</Generator>
      <LastGenOutput>Endianness.g.cs</LastGenOutput>
    </QbCompile>
    <QbCompile Include="Identity.qb">
      <Generator>QbCodeGenerator</Generator>
      <LastGenOutput>Identity.g.cs</LastGenOutput>
    </QbCompile>
    <QbCompile Include="IterateThroughCartesianProduct.qb">
      <Generator>QbCodeGenerator</Generator>
      <LastGenOutput>IterateThroughCartesianProduct.g.cs</LastGenOutput>
    </QbCompile>
    <QbCompile Include="Math\Constants.qb">
      <Generator>QbCodeGenerator</Generator>
      <LastGenOutput>Constants.g.cs</LastGenOutput>
    </QbCompile>
    <QbCompile Include="PhaseEstimation\Iterative.qb">
      <Generator>QbCodeGenerator</Generator>
      <LastGenOutput>Iterative.g.cs</LastGenOutput>
    </QbCompile>
    <QbCompile Include="Math\Types.qb">
      <Generator>QbCodeGenerator</Generator>
      <LastGenOutput>Types.g.cs</LastGenOutput>
    </QbCompile>
    <QbCompile Include="Combinators\OperationPow.qb">
      <Generator>QbCodeGenerator</Generator>
      <LastGenOutput>OperationPow.g.cs</LastGenOutput>
    </QbCompile>
    <QbCompile Include="PhaseEstimation\Types.qb">
      <Generator>QbCodeGenerator</Generator>
      <LastGenOutput>Types.g.cs</LastGenOutput>
    </QbCompile>
    <QbCompile Include="Paulis.qb">
      <Generator>QbCodeGenerator</Generator>
      <LastGenOutput>Paulis.g.cs</LastGenOutput>
    </QbCompile>
    <QbCompile Include="Qecc\5QubitCode.qb">
      <Generator>QbCodeGenerator</Generator>
      <LastGenOutput>5QubitCode.g.cs</LastGenOutput>
    </QbCompile>
    <QbCompile Include="Qecc\7QubitCode.qb">
      <Generator>QbCodeGenerator</Generator>
      <LastGenOutput>7QubitCode.g.cs</LastGenOutput>
    </QbCompile>
    <QbCompile Include="Qecc\BitFlipCode.qb">
      <Generator>QbCodeGenerator</Generator>
      <LastGenOutput>BitFlipCode.g.cs</LastGenOutput>
    </QbCompile>
    <QbCompile Include="Qecc\Types.qb">
      <Generator>QbCodeGenerator</Generator>
      <LastGenOutput>Types.g.cs</LastGenOutput>
    </QbCompile>
    <QbCompile Include="Qecc\Utils.qb">
      <Generator>QbCodeGenerator</Generator>
      <LastGenOutput>Utils.g.cs</LastGenOutput>
    </QbCompile>
    <QbCompile Include="QFT.qb">
      <Generator>QbCodeGenerator</Generator>
      <LastGenOutput>QFT.g.cs</LastGenOutput>
    </QbCompile>
    <QbCompile Include="PhaseEstimation\Quantum.qb">
      <Generator>QbCodeGenerator</Generator>
      <LastGenOutput>Quantum.g.cs</LastGenOutput>
    </QbCompile>
    <QbCompile Include="ShiftOp.qb">
      <Generator>QbCodeGenerator</Generator>
      <LastGenOutput>ShiftOp.g.cs</LastGenOutput>
    </QbCompile>
    <QbCompile Include="Stubs.qb">
      <Generator>QbCodeGenerator</Generator>
      <LastGenOutput>Stubs.g.cs</LastGenOutput>
    </QbCompile>
    <QbCompile Include="Combinators\With.qb">
      <Generator>QbCodeGenerator</Generator>
      <LastGenOutput>With.g.cs</LastGenOutput>
    </QbCompile>
    <QbCompile Include="Superdense.qb">
      <Generator>QbCodeGenerator</Generator>
      <LastGenOutput>Superdense.g.cs</LastGenOutput>
    </QbCompile>
    <QbCompile Include="Teleportation.qb">
      <Generator>QbCodeGenerator</Generator>
      <LastGenOutput>Teleportation.g.cs</LastGenOutput>
    </QbCompile>
    <QbCompile Include="Toffoli.qb">
      <Generator>QbCodeGenerator</Generator>
      <LastGenOutput>Toffoli.g.cs</LastGenOutput>
    </QbCompile>
  </ItemGroup>
  <ItemGroup>
    <Analyzer Include="..\packages\xunit.analyzers.0.7.0\analyzers\dotnet\cs\xunit.analyzers.dll" />
  </ItemGroup>
  <ItemGroup>
<<<<<<< HEAD
    <Folder Include="Arrays\" />
    <Folder Include="Enumeration\" />
=======
    <ProjectReference Include="..\Microsoft.Quantum.Testing\Microsoft.Quantum.Testing.csproj">
      <Project>{fc4a8309-cb71-4eca-afd7-f3663bc2ac5e}</Project>
      <Name>Microsoft.Quantum.Testing</Name>
    </ProjectReference>
>>>>>>> 00fb23d3
  </ItemGroup>
  <Import Project="$(MSBuildToolsPath)\Microsoft.CSharp.targets" />
  <Target Name="EnsureNuGetPackageBuildImports" BeforeTargets="PrepareForBuild">
    <PropertyGroup>
      <ErrorText>This project references NuGet package(s) that are missing on this computer. Use NuGet Package Restore to download them.  For more information, see http://go.microsoft.com/fwlink/?LinkID=322105. The missing file is {0}.</ErrorText>
    </PropertyGroup>
    <Error Condition="!Exists('..\packages\xunit.core.2.3.1-rc2-build3844\build\xunit.core.props')" Text="$([System.String]::Format('$(ErrorText)', '..\packages\xunit.core.2.3.1-rc2-build3844\build\xunit.core.props'))" />
    <Error Condition="!Exists('..\packages\xunit.core.2.3.1-rc2-build3844\build\xunit.core.targets')" Text="$([System.String]::Format('$(ErrorText)', '..\packages\xunit.core.2.3.1-rc2-build3844\build\xunit.core.targets'))" />
    <Error Condition="!Exists('..\packages\xunit.runner.msbuild.2.3.1-rc2-build3844\build\net452\xunit.runner.msbuild.props')" Text="$([System.String]::Format('$(ErrorText)', '..\packages\xunit.runner.msbuild.2.3.1-rc2-build3844\build\net452\xunit.runner.msbuild.props'))" />
    <Error Condition="!Exists('..\packages\xunit.runner.msbuild.2.3.1-rc2-build3844\build\net452\xunit.runner.msbuild.targets')" Text="$([System.String]::Format('$(ErrorText)', '..\packages\xunit.runner.msbuild.2.3.1-rc2-build3844\build\net452\xunit.runner.msbuild.targets'))" />
    <Error Condition="!Exists('..\packages\xunit.runner.visualstudio.2.3.1-rc2-build3844\build\net20\xunit.runner.visualstudio.props')" Text="$([System.String]::Format('$(ErrorText)', '..\packages\xunit.runner.visualstudio.2.3.1-rc2-build3844\build\net20\xunit.runner.visualstudio.props'))" />
    <Error Condition="!Exists('..\packages\Microsoft.Quantum.Simulation.Simulators.0.6.6504.5977-alpha\build\Microsoft.Quantum.Simulation.Simulators.props')" Text="$([System.String]::Format('$(ErrorText)', '..\packages\Microsoft.Quantum.Simulation.Simulators.0.6.6504.5977-alpha\build\Microsoft.Quantum.Simulation.Simulators.props'))" />
    <Error Condition="!Exists('..\packages\Microsoft.Quantum.Simulation.Simulators.0.6.6504.5977-alpha\build\Microsoft.Quantum.Simulation.Simulators.targets')" Text="$([System.String]::Format('$(ErrorText)', '..\packages\Microsoft.Quantum.Simulation.Simulators.0.6.6504.5977-alpha\build\Microsoft.Quantum.Simulation.Simulators.targets'))" />
  </Target>
  <Import Project="..\packages\xunit.core.2.3.1-rc2-build3844\build\xunit.core.targets" Condition="Exists('..\packages\xunit.core.2.3.1-rc2-build3844\build\xunit.core.targets')" />
  <Import Project="..\packages\xunit.runner.msbuild.2.3.1-rc2-build3844\build\net452\xunit.runner.msbuild.targets" Condition="Exists('..\packages\xunit.runner.msbuild.2.3.1-rc2-build3844\build\net452\xunit.runner.msbuild.targets')" />
  <Import Project="..\packages\Microsoft.Quantum.Simulation.Simulators.0.6.6504.5977-alpha\build\Microsoft.Quantum.Simulation.Simulators.targets" Condition="Exists('..\packages\Microsoft.Quantum.Simulation.Simulators.0.6.6504.5977-alpha\build\Microsoft.Quantum.Simulation.Simulators.targets')" />
</Project><|MERGE_RESOLUTION|>--- conflicted
+++ resolved
@@ -550,15 +550,12 @@
     <Analyzer Include="..\packages\xunit.analyzers.0.7.0\analyzers\dotnet\cs\xunit.analyzers.dll" />
   </ItemGroup>
   <ItemGroup>
-<<<<<<< HEAD
     <Folder Include="Arrays\" />
     <Folder Include="Enumeration\" />
-=======
     <ProjectReference Include="..\Microsoft.Quantum.Testing\Microsoft.Quantum.Testing.csproj">
       <Project>{fc4a8309-cb71-4eca-afd7-f3663bc2ac5e}</Project>
       <Name>Microsoft.Quantum.Testing</Name>
     </ProjectReference>
->>>>>>> 00fb23d3
   </ItemGroup>
   <Import Project="$(MSBuildToolsPath)\Microsoft.CSharp.targets" />
   <Target Name="EnsureNuGetPackageBuildImports" BeforeTargets="PrepareForBuild">
